--- conflicted
+++ resolved
@@ -12,11 +12,7 @@
 
 pub type Error = failure::Error;
 
-<<<<<<< HEAD
-use crate::diagnostics::emit_err;
-=======
 use crate::diagnostics::*;
->>>>>>> 17969a49
 use crate::receive::Message;
 
 /**
